--- conflicted
+++ resolved
@@ -21,11 +21,6 @@
 <body data-gr-c-s-loaded="true">
 
 <?php
-<<<<<<< HEAD
-session_start();
-include "connect.php";
-include './header.php';
-=======
 	include "connect.php";
 	include './header.php';
 
@@ -43,7 +38,9 @@
 	} else {
 		$page_no = 1;
 	}
->>>>>>> 0f1a2835
+session_start();
+include "connect.php";
+include './header.php';
 ?>
 
 <div id="hero-area">
@@ -120,7 +117,7 @@
 <li>
 <a href="category.html#">
 <i class="lni-dinner"></i>
-Electronics <span class="category-counter">(<?php 
+Electronics <span class="category-counter">(<?php
 	$query = "SELECT * FROM item WHERE type='Electronics'";
 	$result = pg_query($connection,$query);
 	echo pg_num_rows($result);
@@ -130,7 +127,7 @@
 <li>
 <a href="category.html#">
 <i class="lni-control-panel"></i>
-Tools <span class="category-counter">(<?php 
+Tools <span class="category-counter">(<?php
 	$query = "SELECT * FROM item WHERE type='Tools'";
 	$result = pg_query($connection,$query);
 	echo pg_num_rows($result);
@@ -140,7 +137,7 @@
 <li>
 <a href="category.html#">
 <i class="lni-github"></i>
-Appliances <span class="category-counter">(<?php 
+Appliances <span class="category-counter">(<?php
 	$query = "SELECT * FROM item WHERE type='Appliances'";
 	$result = pg_query($connection,$query);
 	echo pg_num_rows($result);
@@ -150,7 +147,7 @@
 <li>
 <a href="category.html#">
 <i class="lni-coffee-cup"></i>
-Furniture <span class="category-counter">(<?php 
+Furniture <span class="category-counter">(<?php
 	$query = "SELECT * FROM item WHERE type='Furniture'";
 	$result = pg_query($connection,$query);
 	echo pg_num_rows($result);
@@ -160,7 +157,7 @@
 <li>
 <a href="category.html#">
 <i class="lni-home"></i>
-Books <span class="category-counter">(<?php 
+Books <span class="category-counter">(<?php
 	$query = "SELECT * FROM item WHERE type='Books'";
 	$result = pg_query($connection,$query);
 	echo pg_num_rows($result);
@@ -170,7 +167,7 @@
 <li>
 <a href="category.html#">
 <i class="lni-pencil"></i>
-Music <span class="category-counter">(<?php 
+Music <span class="category-counter">(<?php
 	$query = "SELECT * FROM item WHERE type='Music'";
 	$result = pg_query($connection,$query);
 	echo pg_num_rows($result);
@@ -180,7 +177,7 @@
 <li>
 <a href="category.html#">
 <i class="lni-display"></i>
-Sports <span class="category-counter">(<?php 
+Sports <span class="category-counter">(<?php
 	$query = "SELECT * FROM item WHERE type='Sports'";
 	$result = pg_query($connection,$query);
 	echo pg_num_rows($result);
@@ -201,7 +198,7 @@
 
 <div class="product-filter">
 <div class="short-name">
-<span>Showing (<?php echo (1+($page_no-1)*$page_size) ?> - <?php echo ($page_no*$page_size) ?> products of <?php 
+<span>Showing (<?php echo (1+($page_no-1)*$page_size) ?> - <?php echo ($page_no*$page_size) ?> products of <?php
 	$query = "SELECT * FROM item";
 	$result = pg_query($connection,$query);
 	echo pg_num_rows($result);
@@ -238,7 +235,7 @@
 <div id="grid-view" class="tab-pane fade active show">
 <div class="row">
 
-<?php 
+<?php
 	$query = "SELECT * FROM item ORDER BY time_created DESC LIMIT 6 OFFSET $page_size*($page_no-1)";
 	$result = pg_query($connection,$query);
 	for ($i=0; $i<6; $i++) {
@@ -270,7 +267,7 @@
 <a href="category.html#"><i class="lni-user"></i><?php echo $row[11]; ?></a>
 </li>
 <!-- <li>
-<a href="category.html#"><i class="lni-tag"></i> Mobile</a>  
+<a href="category.html#"><i class="lni-tag"></i> Mobile</a>
 </li> -->
 </ul>
 <div class="btn-list">
@@ -284,7 +281,7 @@
 </div>
 </div>
 <?php } ?>
-<!-- 
+<!--
 <div class="col-xs-12 col-sm-12 col-md-6 col-lg-6">
 <div class="featured-box">
 <figure>
@@ -565,16 +562,16 @@
 <div class="pagination-bar">
 <nav>
 <ul class="pagination">
-<li class="page-item <?php if($page_no <= 1) {echo 'disabled';} ?>"><a class="page-link" 
+<li class="page-item <?php if($page_no <= 1) {echo 'disabled';} ?>"><a class="page-link"
 	href="<?php if ($page_no == $curr_start_number) {$curr_start_number -= $num_pages_shown; }
 		echo '?page_no='.($page_no-1) ?>">Previous</a></li>
-<li class="page-item <?php if($curr_start_number+1 > $total_num_pages) {echo 'disabled';} ?>"><a class="page-link <?php if($page_no == $curr_start_number+1) {echo 'active';} ?>" 
+<li class="page-item <?php if($curr_start_number+1 > $total_num_pages) {echo 'disabled';} ?>"><a class="page-link <?php if($page_no == $curr_start_number+1) {echo 'active';} ?>"
 	href="<?php echo '?page_no='.($curr_start_number+1) ?>"><?php echo ($curr_start_number+1) ?></a></li>
-<li class="page-item <?php if($curr_start_number+2 > $total_num_pages) {echo 'disabled';} ?>"><a class="page-link <?php if($page_no == $curr_start_number+2) {echo 'active';} ?>" 
+<li class="page-item <?php if($curr_start_number+2 > $total_num_pages) {echo 'disabled';} ?>"><a class="page-link <?php if($page_no == $curr_start_number+2) {echo 'active';} ?>"
 	href="<?php echo '?page_no='.($curr_start_number+2) ?>"><?php echo ($curr_start_number+2) ?></a></li>
-<li class="page-item <?php if($curr_start_number+3 > $total_num_pages) {echo 'disabled';} ?>"><a class="page-link <?php if($page_no == $curr_start_number+3) {echo 'active';} ?>" 
+<li class="page-item <?php if($curr_start_number+3 > $total_num_pages) {echo 'disabled';} ?>"><a class="page-link <?php if($page_no == $curr_start_number+3) {echo 'active';} ?>"
 	href="<?php echo '?page_no='.($curr_start_number+3) ?>"><?php echo ($curr_start_number+3) ?></a></li>
-<li class="page-item  <?php if($page_no >= $total_num_pages) {echo 'disabled';} ?>"><a class="page-link" 
+<li class="page-item  <?php if($page_no >= $total_num_pages) {echo 'disabled';} ?>"><a class="page-link"
 	href="<?php if (page_no == $curr_start_number+3) {$curr_start_number += $num_pages_shown; }
 		echo '?page_no='.($page_no+1) ?>">Next</a></li>
 </ul>
