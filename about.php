<!DOCTYPE html>
<<<<<<< HEAD
<html lang="en" class="gr__preview_uideck_com">
<head>
    <meta http-equiv="Content-Type" content="text/html; charset=UTF-8">


    <meta name="viewport" content="width=device-width, initial-scale=1, shrink-to-fit=no">

    <link rel="stylesheet" type="text/css" href="./assets/css/bootstrap.min.css">

    <link rel="stylesheet" type="text/css" href="./assets/css/line-icons.css">

    <link rel="stylesheet" type="text/css" href="./assets/css/slicknav.css">

    <link rel="stylesheet" type="text/css" href="./assets/css/nivo-lightbox.css">

    <link rel="stylesheet" type="text/css" href="./assets/css/animate.css">

    <link rel="stylesheet" type="text/css" href="./assets/css/owl.carousel.css">

    <link rel="stylesheet" type="text/css" href="./assets/css/main.css">

    <link rel="stylesheet" type="text/css" href="./assets/css/responsive.css">
    <link rel="stylesheet" id="colors" href="./assets/css/green.css" type="text/css">
</head>
<body data-gr-c-s-loaded="true">

<?php
session_start();
include "connect.php";
include "header.php";
?>

<div class="page-header" style="background: url(assets/img/banner1.jpg);">
    <div class="container">
        <div class="row">
            <div class="col-md-12">
                <div class="breadcrumb-wrapper">
                    <h2 class="product-title">About Us</h2>
                    <ol class="breadcrumb">
                        <li><a href="about.html#">Home /</a></li>
                        <li class="current">About Us</li>
                    </ol>
                </div>
            </div>
        </div>
    </div>
</div>


<section id="about" class="section-padding">
    <div class="container">
        <div class="row">
            <div class="col-md-6 col-lg-6 col-xs-12">
                <div class="about-wrapper">
                    <h2 class="intro-title">Lorem Ipsum Dolor Sit Amet, Consectetur Adipisicing Elit Sed Do</h2>
                    <p class="intro-desc">Lorem ipsum dolor sit amet, consectetur adipisicing elit. Suscipit nostrum,
                        doloremque quaerat sit tempora eius est reiciendis accusamus magnam quae. Explicabo dolore
                        officia, iure a ullam aliquam nemo excepturi, repellat. uod ut delectus ad tempora.
                    </p>
                    <p>Lorem ipsum dolor sit amet, consectetur adipisicing elit. Nisi laboriosam sit nam animi,
                        distinctio maiores possimus! Suscipit officiis reiciendis vitae omnis eligendi? Tempora at ullam
                        repudiandae, magnam nemo fuga omnis.</p>
                </div>
            </div>
            <div class="col-md-6 col-lg-6 col-xs-12">
                <img class="img-fluid" src="./assets/img/about.png" alt="">
            </div>
        </div>
    </div>
</section>


<section class="testimonial section-padding">
    <div class="container">
        <div class="row">
            <div class="col-lg-12 col-md-12 col-sm-12 col-xs-12">
                <div id="testimonials" class="owl-carousel owl-theme" style="opacity: 1; display: block;">
                    <div class="owl-wrapper-outer">
                        <div class="owl-wrapper"
                             style="width: 5550px; left: 0px; display: block; transition: all 800ms ease 0s; transform: translate3d(-1110px, 0px, 0px);">
                            <div class="owl-item" style="width: 555px;">
                                <div class="item">
                                    <div class="testimonial-item">
                                        <div class="img-thumb">
                                            <img src="./assets/img/img1.png" alt="">
                                        </div>
                                        <div class="content">
                                            <h2><a href="about.html#">John Doe</a></h2>
                                            <p class="description">Lorem ipsum dolor sit amet, consectetur adipisicing
                                                elit. Explicabo quidem, excepturi facere magnam illum, at accusantium
                                                doloremque odio.</p>
                                            <h3>Developer at of <a href="about.html#">xyz company</a></h3>
                                        </div>
                                    </div>
                                </div>
                            </div>
                            <div class="owl-item" style="width: 555px;">
                                <div class="item">
                                    <div class="testimonial-item">
                                        <div class="img-thumb">
                                            <img src="./assets/img/img2.png" alt="">
                                        </div>
                                        <div class="content">
                                            <h2><a href="about.html#">Jessica</a></h2>
                                            <p class="description">Lorem ipsum dolor sit amet, consectetur adipisicing
                                                elit. Explicabo quidem, excepturi facere magnam illum, at accusantium
                                                doloremque odio.</p>
                                            <h3>Developer at of <a href="about.html#">xyz company</a></h3>
                                        </div>
                                    </div>
                                </div>
                            </div>
                            <div class="owl-item" style="width: 555px;">
                                <div class="item">
                                    <div class="testimonial-item">
                                        <div class="img-thumb">
                                            <img src="./assets/img/img3.png" alt="">
                                        </div>
                                        <div class="content">
                                            <h2><a href="about.html#">Johnny Zeigler</a></h2>
                                            <p class="description">Lorem ipsum dolor sit amet, consectetur adipisicing
                                                elit. Explicabo quidem, excepturi facere magnam illum, at accusantium
                                                doloremque odio.</p>
                                            <h3>Developer at of <a href="about.html#">xyz company</a></h3>
                                        </div>
                                    </div>
                                </div>
                            </div>
                            <div class="owl-item" style="width: 555px;">
                                <div class="item">
                                    <div class="testimonial-item">
                                        <div class="img-thumb">
                                            <img src="./assets/img/img1.png" alt="">
                                        </div>
                                        <div class="content">
                                            <h2><a href="about.html#">John Doe</a></h2>
                                            <p class="description">Lorem ipsum dolor sit amet, consectetur adipisicing
                                                elit. Explicabo quidem, excepturi facere magnam illum, at accusantium
                                                doloremque odio.</p>
                                            <h3>Developer at of <a href="about.html#">xyz company</a></h3>
                                        </div>
                                    </div>
                                </div>
                            </div>
                            <div class="owl-item" style="width: 555px;">
                                <div class="item">
                                    <div class="testimonial-item">
                                        <div class="img-thumb">
                                            <img src="./assets/img/img2.png" alt="">
                                        </div>
                                        <div class="content">
                                            <h2><a href="about.html#">Jessica</a></h2>
                                            <p class="description">Lorem ipsum dolor sit amet, consectetur adipisicing
                                                elit. Explicabo quidem, excepturi facere magnam illum, at accusantium
                                                doloremque odio.</p>
                                            <h3>Developer at of <a href="about.html#">xyz company</a></h3>
                                        </div>
                                    </div>
                                </div>
                            </div>
                        </div>
                    </div>


                    <div class="owl-controls clickable">
                        <div class="owl-pagination">
                            <div class="owl-page"><span class=""></span></div>
                            <div class="owl-page active"><span class=""></span></div>
                            <div class="owl-page"><span class=""></span></div>
                        </div>
                    </div>
                </div>
            </div>
        </div>
    </div>
</section>


<section class="services section-padding">
    <div class="container">
        <div class="row">

            <div class="col-md-6 col-lg-4 col-xs-12">
                <div class="services-item wow fadeInRight animated" data-wow-delay="0.2s"
                     style="visibility: visible;-webkit-animation-delay: 0.2s; -moz-animation-delay: 0.2s; animation-delay: 0.2s;">
                    <div class="icon">
                        <i class="lni-book"></i>
                    </div>
                    <div class="services-content">
                        <h3><a href="about.html#">Full Documented</a></h3>
                        <p>Lorem ipsum dolor sit amet, consectetur adipisicing elit. Quo aut magni perferendis repellat
                            rerum assumenda facere.</p>
                    </div>
                </div>
            </div>

            <div class="col-md-6 col-lg-4 col-xs-12">
                <div class="services-item wow fadeInRight animated" data-wow-delay="0.4s"
                     style="visibility: visible;-webkit-animation-delay: 0.4s; -moz-animation-delay: 0.4s; animation-delay: 0.4s;">
                    <div class="icon">
                        <i class="lni-leaf"></i>
                    </div>
                    <div class="services-content">
                        <h3><a href="about.html#">Clean &amp; Modern Design</a></h3>
                        <p>Lorem ipsum dolor sit amet, consectetur adipisicing elit. Quo aut magni perferendis repellat
                            rerum assumenda facere.</p>
                    </div>
                </div>
            </div>

            <div class="col-md-6 col-lg-4 col-xs-12">
                <div class="services-item wow fadeInRight animated" data-wow-delay="0.6s"
                     style="visibility: visible;-webkit-animation-delay: 0.6s; -moz-animation-delay: 0.6s; animation-delay: 0.6s;">
                    <div class="icon">
                        <i class="lni-map"></i>
                    </div>
                    <div class="services-content">
                        <h3><a href="about.html#">Great Features</a></h3>
                        <p>Lorem ipsum dolor sit amet, consectetur adipisicing elit. Quo aut magni perferendis repellat
                            rerum assumenda facere.</p>
                    </div>
                </div>
            </div>

            <div class="col-md-6 col-lg-4 col-xs-12">
                <div class="services-item wow fadeInRight animated" data-wow-delay="0.8s"
                     style="visibility: visible;-webkit-animation-delay: 0.8s; -moz-animation-delay: 0.8s; animation-delay: 0.8s;">
                    <div class="icon">
                        <i class="lni-cog"></i>
                    </div>
                    <div class="services-content">
                        <h3><a href="about.html#">Completely Customizable</a></h3>
                        <p>Lorem ipsum dolor sit amet, consectetur adipisicing elit. Quo aut magni perferendis repellat
                            rerum assumenda facere.</p>
                    </div>
                </div>
            </div>

            <div class="col-md-6 col-lg-4 col-xs-12">
                <div class="services-item wow fadeInRight animated" data-wow-delay="1s"
                     style="visibility: visible;-webkit-animation-delay: 1s; -moz-animation-delay: 1s; animation-delay: 1s;">
                    <div class="icon">
                        <i class="lni-git"></i>
                    </div>
                    <div class="services-content">
                        <h3><a href="about.html#">User Friendly</a></h3>
                        <p>Lorem ipsum dolor sit amet, consectetur adipisicing elit. Quo aut magni perferendis repellat
                            rerum assumenda facere.</p>
                    </div>
                </div>
            </div>

            <div class="col-md-6 col-lg-4 col-xs-12">
                <div class="services-item wow fadeInRight animated" data-wow-delay="1.2s"
                     style="visibility: visible;-webkit-animation-delay: 1.2s; -moz-animation-delay: 1.2s; animation-delay: 1.2s;">
                    <div class="icon">
                        <i class="lni-layout"></i>
                    </div>
                    <div class="services-content">
                        <h3><a href="about.html#">Awesome Layout</a></h3>
                        <p>Lorem ipsum dolor sit amet, consectetur adipisicing elit. Quo aut magni perferendis repellat
                            rerum assumenda facere.</p>
                    </div>
                </div>
            </div>
        </div>
    </div>
</section>


<?php
include "footer.php";
?>


<a href="about.html#" class="back-to-top" style="display: none;">
    <i class="lni-chevron-up"></i>
</a>

<div id="preloader" style="display: none;">
    <div class="loader" id="loader-1"></div>
</div>


<script src="./assets/js/jquery-min.js"></script>
<script src="./assets/js/popper.min.js"></script>
<script src="./assets/js/bootstrap.min.js"></script>
<script src="./assets/js/jquery.counterup.min.js"></script>
<script src="./assets/js/waypoints.min.js"></script>
<script src="./assets/js/wow.js"></script>
<script src="./assets/js/owl.carousel.min.js"></script>
<script src="./assets/js/nivo-lightbox.js"></script>
<script src="./assets/js/jquery.slicknav.js"></script>
<script src="./assets/js/main.js"></script>
<script src="./assets/js/form-validator.min.js"></script>
<script src="./assets/js/contact-form-script.min.js"></script>
<script src="./assets/js/summernote.js"></script>

</body>
</html>
=======
<html lang="en" class="gr__preview_uideck_com"><head><meta http-equiv="Content-Type" content="text/html; charset=UTF-8">
  
  
  <meta name="viewport" content="width=device-width, initial-scale=1, shrink-to-fit=no">
  
  <link rel="stylesheet" type="text/css" href="./assets/css/bootstrap.min.css">
  
  <link rel="stylesheet" type="text/css" href="./assets/css/line-icons.css">
  
  <link rel="stylesheet" type="text/css" href="./assets/css/slicknav.css">
  
  <link rel="stylesheet" type="text/css" href="./assets/css/nivo-lightbox.css">
  
  <link rel="stylesheet" type="text/css" href="./assets/css/animate.css">
  
  <link rel="stylesheet" type="text/css" href="./assets/css/owl.carousel.css">
  
  <link rel="stylesheet" type="text/css" href="./assets/css/main.css">
  
  <link rel="stylesheet" type="text/css" href="./assets/css/responsive.css">
  <link rel="stylesheet" id="colors" href="./assets/css/green.css" type="text/css"></head>
  <body data-gr-c-s-loaded="true">
    
    <?php
    include "header.php";
    ?>
    
    <div class="page-header" style="background: url(assets/img/banner1.jpg);">
      <div class="container">
        <div class="row">
          <div class="col-md-12">
            <div class="breadcrumb-wrapper">
              <h2 class="product-title">About Us</h2>
              <ol class="breadcrumb">
                <li><a href="about.html#">Home /</a></li>
                <li class="current">About Us</li>
              </ol>
            </div>
          </div>
        </div>
      </div>
    </div>
    
    
    <section id="about" class="section-padding">
      <div class="container">
        <div class="row">
          <div class="col-md-6 col-lg-6 col-xs-12">
            <div class="about-wrapper">
              <h2 class="intro-title">Lorem Ipsum Dolor Sit Amet, Consectetur Adipisicing Elit Sed Do</h2>
              <p class="intro-desc">Lorem ipsum dolor sit amet, consectetur adipisicing elit. Suscipit nostrum, doloremque quaerat sit tempora eius est reiciendis accusamus magnam quae. Explicabo dolore officia, iure a ullam aliquam nemo excepturi, repellat. uod ut delectus ad tempora.
              </p>
              <p>Lorem ipsum dolor sit amet, consectetur adipisicing elit. Nisi laboriosam sit nam animi, distinctio maiores possimus! Suscipit officiis reiciendis vitae omnis eligendi? Tempora at ullam repudiandae, magnam nemo fuga omnis.</p>
            </div>
          </div>
          <div class="col-md-6 col-lg-6 col-xs-12">
            <img class="img-fluid" src="./assets/img/about.png" alt="">
          </div>
        </div>
      </div>
    </section>
    
    
    <section class="testimonial section-padding">
      <div class="container">
        <div class="row">
          <div class="col-lg-12 col-md-12 col-sm-12 col-xs-12">
            <div id="testimonials" class="owl-carousel owl-theme" style="opacity: 1; display: block;">
              <div class="owl-wrapper-outer"><div class="owl-wrapper" style="width: 5550px; left: 0px; display: block; transition: all 800ms ease 0s; transform: translate3d(-1110px, 0px, 0px);"><div class="owl-item" style="width: 555px;"><div class="item">
                <div class="testimonial-item">
                  <div class="img-thumb">
                    <img src="./assets/img/img1.png" alt="">
                  </div>
                  <div class="content">
                    <h2><a href="about.html#">John Doe</a></h2>
                    <p class="description">Lorem ipsum dolor sit amet, consectetur adipisicing elit. Explicabo quidem, excepturi facere magnam illum, at accusantium doloremque odio.</p>
                    <h3>Developer at of <a href="about.html#">xyz company</a></h3>
                  </div>
                </div>
              </div></div><div class="owl-item" style="width: 555px;"><div class="item">
                <div class="testimonial-item">
                  <div class="img-thumb">
                    <img src="./assets/img/img2.png" alt="">
                  </div>
                  <div class="content">
                    <h2><a href="about.html#">Jessica</a></h2>
                    <p class="description">Lorem ipsum dolor sit amet, consectetur adipisicing elit. Explicabo quidem, excepturi facere magnam illum, at accusantium doloremque odio.</p>
                    <h3>Developer at of <a href="about.html#">xyz company</a></h3>
                  </div>
                </div>
              </div></div><div class="owl-item" style="width: 555px;"><div class="item">
                <div class="testimonial-item">
                  <div class="img-thumb">
                    <img src="./assets/img/img3.png" alt="">
                  </div>
                  <div class="content">
                    <h2><a href="about.html#">Johnny Zeigler</a></h2>
                    <p class="description">Lorem ipsum dolor sit amet, consectetur adipisicing elit. Explicabo quidem, excepturi facere magnam illum, at accusantium doloremque odio.</p>
                    <h3>Developer at of <a href="about.html#">xyz company</a></h3>
                  </div>
                </div>
              </div></div><div class="owl-item" style="width: 555px;"><div class="item">
                <div class="testimonial-item">
                  <div class="img-thumb">
                    <img src="./assets/img/img1.png" alt="">
                  </div>
                  <div class="content"> 
                    <h2><a href="about.html#">John Doe</a></h2>
                    <p class="description">Lorem ipsum dolor sit amet, consectetur adipisicing elit. Explicabo quidem, excepturi facere magnam illum, at accusantium doloremque odio.</p>
                    <h3>Developer at of <a href="about.html#">xyz company</a></h3>
                  </div>
                </div>
              </div></div><div class="owl-item" style="width: 555px;"><div class="item">
                <div class="testimonial-item">
                  <div class="img-thumb">
                    <img src="./assets/img/img2.png" alt="">
                  </div>
                  <div class="content">
                    <h2><a href="about.html#">Jessica</a></h2>
                    <p class="description">Lorem ipsum dolor sit amet, consectetur adipisicing elit. Explicabo quidem, excepturi facere magnam illum, at accusantium doloremque odio.</p>
                    <h3>Developer at of <a href="about.html#">xyz company</a></h3>
                  </div>
                </div>
              </div></div></div></div>
              
              
              
              
              <div class="owl-controls clickable"><div class="owl-pagination"><div class="owl-page"><span class=""></span></div><div class="owl-page active"><span class=""></span></div><div class="owl-page"><span class=""></span></div></div></div></div>
            </div>
          </div>
        </div>
      </section>
      
      
      <section class="services section-padding">
        <div class="container">
          <div class="row">
            
            <div class="col-md-6 col-lg-4 col-xs-12">
              <div class="services-item wow fadeInRight animated" data-wow-delay="0.2s" style="visibility: visible;-webkit-animation-delay: 0.2s; -moz-animation-delay: 0.2s; animation-delay: 0.2s;">
                <div class="icon">
                  <i class="lni-book"></i>
                </div>
                <div class="services-content">
                  <h3><a href="about.html#">Full Documented</a></h3>
                  <p>Lorem ipsum dolor sit amet, consectetur adipisicing elit. Quo aut magni perferendis repellat rerum assumenda facere.</p>
                </div>
              </div>
            </div>
            
            <div class="col-md-6 col-lg-4 col-xs-12">
              <div class="services-item wow fadeInRight animated" data-wow-delay="0.4s" style="visibility: visible;-webkit-animation-delay: 0.4s; -moz-animation-delay: 0.4s; animation-delay: 0.4s;">
                <div class="icon">
                  <i class="lni-leaf"></i>
                </div>
                <div class="services-content">
                  <h3><a href="about.html#">Clean &amp; Modern Design</a></h3>
                  <p>Lorem ipsum dolor sit amet, consectetur adipisicing elit. Quo aut magni perferendis repellat rerum assumenda facere.</p>
                </div>
              </div>
            </div>
            
            <div class="col-md-6 col-lg-4 col-xs-12">
              <div class="services-item wow fadeInRight animated" data-wow-delay="0.6s" style="visibility: visible;-webkit-animation-delay: 0.6s; -moz-animation-delay: 0.6s; animation-delay: 0.6s;">
                <div class="icon">
                  <i class="lni-map"></i>
                </div>
                <div class="services-content">
                  <h3><a href="about.html#">Great Features</a></h3>
                  <p>Lorem ipsum dolor sit amet, consectetur adipisicing elit. Quo aut magni perferendis repellat rerum assumenda facere.</p>
                </div>
              </div>
            </div>
            
            <div class="col-md-6 col-lg-4 col-xs-12">
              <div class="services-item wow fadeInRight animated" data-wow-delay="0.8s" style="visibility: visible;-webkit-animation-delay: 0.8s; -moz-animation-delay: 0.8s; animation-delay: 0.8s;">
                <div class="icon">
                  <i class="lni-cog"></i>
                </div>
                <div class="services-content">
                  <h3><a href="about.html#">Completely Customizable</a></h3>
                  <p>Lorem ipsum dolor sit amet, consectetur adipisicing elit. Quo aut magni perferendis repellat rerum assumenda facere.</p>
                </div>
              </div>
            </div>
            
            <div class="col-md-6 col-lg-4 col-xs-12">
              <div class="services-item wow fadeInRight animated" data-wow-delay="1s" style="visibility: visible;-webkit-animation-delay: 1s; -moz-animation-delay: 1s; animation-delay: 1s;">
                <div class="icon">
                  <i class="lni-git"></i>
                </div>
                <div class="services-content">
                  <h3><a href="about.html#">User Friendly</a></h3>
                  <p>Lorem ipsum dolor sit amet, consectetur adipisicing elit. Quo aut magni perferendis repellat rerum assumenda facere.</p>
                </div>
              </div>
            </div>
            
            <div class="col-md-6 col-lg-4 col-xs-12">
              <div class="services-item wow fadeInRight animated" data-wow-delay="1.2s" style="visibility: visible;-webkit-animation-delay: 1.2s; -moz-animation-delay: 1.2s; animation-delay: 1.2s;">
                <div class="icon">
                  <i class="lni-layout"></i>
                </div>
                <div class="services-content">
                  <h3><a href="about.html#">Awesome Layout</a></h3>
                  <p>Lorem ipsum dolor sit amet, consectetur adipisicing elit. Quo aut magni perferendis repellat rerum assumenda facere.</p>
                </div>
              </div>
            </div>
          </div>
        </div>
      </section>
      
      
      <?php
      include "footer.php";
      ?>
      
      
      <a href="about.html#" class="back-to-top" style="display: none;">
        <i class="lni-chevron-up"></i>
      </a>
      
      <div id="preloader" style="display: none;">
        <div class="loader" id="loader-1"></div>
      </div>
      
      
      <script src="./assets/js/jquery-min.js"></script>
      <script src="./assets/js/popper.min.js"></script>
      <script src="./assets/js/bootstrap.min.js"></script>
      <script src="./assets/js/jquery.counterup.min.js"></script>
      <script src="./assets/js/waypoints.min.js"></script>
      <script src="./assets/js/wow.js"></script>
      <script src="./assets/js/owl.carousel.min.js"></script>
      <script src="./assets/js/nivo-lightbox.js"></script>
      <script src="./assets/js/jquery.slicknav.js"></script>
      <script src="./assets/js/main.js"></script>
      <script src="./assets/js/form-validator.min.js"></script>
      <script src="./assets/js/contact-form-script.min.js"></script>
      <script src="./assets/js/summernote.js"></script>
      
    </body></html>
>>>>>>> 556b016c
<|MERGE_RESOLUTION|>--- conflicted
+++ resolved
@@ -1,306 +1,4 @@
 <!DOCTYPE html>
-<<<<<<< HEAD
-<html lang="en" class="gr__preview_uideck_com">
-<head>
-    <meta http-equiv="Content-Type" content="text/html; charset=UTF-8">
-
-
-    <meta name="viewport" content="width=device-width, initial-scale=1, shrink-to-fit=no">
-
-    <link rel="stylesheet" type="text/css" href="./assets/css/bootstrap.min.css">
-
-    <link rel="stylesheet" type="text/css" href="./assets/css/line-icons.css">
-
-    <link rel="stylesheet" type="text/css" href="./assets/css/slicknav.css">
-
-    <link rel="stylesheet" type="text/css" href="./assets/css/nivo-lightbox.css">
-
-    <link rel="stylesheet" type="text/css" href="./assets/css/animate.css">
-
-    <link rel="stylesheet" type="text/css" href="./assets/css/owl.carousel.css">
-
-    <link rel="stylesheet" type="text/css" href="./assets/css/main.css">
-
-    <link rel="stylesheet" type="text/css" href="./assets/css/responsive.css">
-    <link rel="stylesheet" id="colors" href="./assets/css/green.css" type="text/css">
-</head>
-<body data-gr-c-s-loaded="true">
-
-<?php
-session_start();
-include "connect.php";
-include "header.php";
-?>
-
-<div class="page-header" style="background: url(assets/img/banner1.jpg);">
-    <div class="container">
-        <div class="row">
-            <div class="col-md-12">
-                <div class="breadcrumb-wrapper">
-                    <h2 class="product-title">About Us</h2>
-                    <ol class="breadcrumb">
-                        <li><a href="about.html#">Home /</a></li>
-                        <li class="current">About Us</li>
-                    </ol>
-                </div>
-            </div>
-        </div>
-    </div>
-</div>
-
-
-<section id="about" class="section-padding">
-    <div class="container">
-        <div class="row">
-            <div class="col-md-6 col-lg-6 col-xs-12">
-                <div class="about-wrapper">
-                    <h2 class="intro-title">Lorem Ipsum Dolor Sit Amet, Consectetur Adipisicing Elit Sed Do</h2>
-                    <p class="intro-desc">Lorem ipsum dolor sit amet, consectetur adipisicing elit. Suscipit nostrum,
-                        doloremque quaerat sit tempora eius est reiciendis accusamus magnam quae. Explicabo dolore
-                        officia, iure a ullam aliquam nemo excepturi, repellat. uod ut delectus ad tempora.
-                    </p>
-                    <p>Lorem ipsum dolor sit amet, consectetur adipisicing elit. Nisi laboriosam sit nam animi,
-                        distinctio maiores possimus! Suscipit officiis reiciendis vitae omnis eligendi? Tempora at ullam
-                        repudiandae, magnam nemo fuga omnis.</p>
-                </div>
-            </div>
-            <div class="col-md-6 col-lg-6 col-xs-12">
-                <img class="img-fluid" src="./assets/img/about.png" alt="">
-            </div>
-        </div>
-    </div>
-</section>
-
-
-<section class="testimonial section-padding">
-    <div class="container">
-        <div class="row">
-            <div class="col-lg-12 col-md-12 col-sm-12 col-xs-12">
-                <div id="testimonials" class="owl-carousel owl-theme" style="opacity: 1; display: block;">
-                    <div class="owl-wrapper-outer">
-                        <div class="owl-wrapper"
-                             style="width: 5550px; left: 0px; display: block; transition: all 800ms ease 0s; transform: translate3d(-1110px, 0px, 0px);">
-                            <div class="owl-item" style="width: 555px;">
-                                <div class="item">
-                                    <div class="testimonial-item">
-                                        <div class="img-thumb">
-                                            <img src="./assets/img/img1.png" alt="">
-                                        </div>
-                                        <div class="content">
-                                            <h2><a href="about.html#">John Doe</a></h2>
-                                            <p class="description">Lorem ipsum dolor sit amet, consectetur adipisicing
-                                                elit. Explicabo quidem, excepturi facere magnam illum, at accusantium
-                                                doloremque odio.</p>
-                                            <h3>Developer at of <a href="about.html#">xyz company</a></h3>
-                                        </div>
-                                    </div>
-                                </div>
-                            </div>
-                            <div class="owl-item" style="width: 555px;">
-                                <div class="item">
-                                    <div class="testimonial-item">
-                                        <div class="img-thumb">
-                                            <img src="./assets/img/img2.png" alt="">
-                                        </div>
-                                        <div class="content">
-                                            <h2><a href="about.html#">Jessica</a></h2>
-                                            <p class="description">Lorem ipsum dolor sit amet, consectetur adipisicing
-                                                elit. Explicabo quidem, excepturi facere magnam illum, at accusantium
-                                                doloremque odio.</p>
-                                            <h3>Developer at of <a href="about.html#">xyz company</a></h3>
-                                        </div>
-                                    </div>
-                                </div>
-                            </div>
-                            <div class="owl-item" style="width: 555px;">
-                                <div class="item">
-                                    <div class="testimonial-item">
-                                        <div class="img-thumb">
-                                            <img src="./assets/img/img3.png" alt="">
-                                        </div>
-                                        <div class="content">
-                                            <h2><a href="about.html#">Johnny Zeigler</a></h2>
-                                            <p class="description">Lorem ipsum dolor sit amet, consectetur adipisicing
-                                                elit. Explicabo quidem, excepturi facere magnam illum, at accusantium
-                                                doloremque odio.</p>
-                                            <h3>Developer at of <a href="about.html#">xyz company</a></h3>
-                                        </div>
-                                    </div>
-                                </div>
-                            </div>
-                            <div class="owl-item" style="width: 555px;">
-                                <div class="item">
-                                    <div class="testimonial-item">
-                                        <div class="img-thumb">
-                                            <img src="./assets/img/img1.png" alt="">
-                                        </div>
-                                        <div class="content">
-                                            <h2><a href="about.html#">John Doe</a></h2>
-                                            <p class="description">Lorem ipsum dolor sit amet, consectetur adipisicing
-                                                elit. Explicabo quidem, excepturi facere magnam illum, at accusantium
-                                                doloremque odio.</p>
-                                            <h3>Developer at of <a href="about.html#">xyz company</a></h3>
-                                        </div>
-                                    </div>
-                                </div>
-                            </div>
-                            <div class="owl-item" style="width: 555px;">
-                                <div class="item">
-                                    <div class="testimonial-item">
-                                        <div class="img-thumb">
-                                            <img src="./assets/img/img2.png" alt="">
-                                        </div>
-                                        <div class="content">
-                                            <h2><a href="about.html#">Jessica</a></h2>
-                                            <p class="description">Lorem ipsum dolor sit amet, consectetur adipisicing
-                                                elit. Explicabo quidem, excepturi facere magnam illum, at accusantium
-                                                doloremque odio.</p>
-                                            <h3>Developer at of <a href="about.html#">xyz company</a></h3>
-                                        </div>
-                                    </div>
-                                </div>
-                            </div>
-                        </div>
-                    </div>
-
-
-                    <div class="owl-controls clickable">
-                        <div class="owl-pagination">
-                            <div class="owl-page"><span class=""></span></div>
-                            <div class="owl-page active"><span class=""></span></div>
-                            <div class="owl-page"><span class=""></span></div>
-                        </div>
-                    </div>
-                </div>
-            </div>
-        </div>
-    </div>
-</section>
-
-
-<section class="services section-padding">
-    <div class="container">
-        <div class="row">
-
-            <div class="col-md-6 col-lg-4 col-xs-12">
-                <div class="services-item wow fadeInRight animated" data-wow-delay="0.2s"
-                     style="visibility: visible;-webkit-animation-delay: 0.2s; -moz-animation-delay: 0.2s; animation-delay: 0.2s;">
-                    <div class="icon">
-                        <i class="lni-book"></i>
-                    </div>
-                    <div class="services-content">
-                        <h3><a href="about.html#">Full Documented</a></h3>
-                        <p>Lorem ipsum dolor sit amet, consectetur adipisicing elit. Quo aut magni perferendis repellat
-                            rerum assumenda facere.</p>
-                    </div>
-                </div>
-            </div>
-
-            <div class="col-md-6 col-lg-4 col-xs-12">
-                <div class="services-item wow fadeInRight animated" data-wow-delay="0.4s"
-                     style="visibility: visible;-webkit-animation-delay: 0.4s; -moz-animation-delay: 0.4s; animation-delay: 0.4s;">
-                    <div class="icon">
-                        <i class="lni-leaf"></i>
-                    </div>
-                    <div class="services-content">
-                        <h3><a href="about.html#">Clean &amp; Modern Design</a></h3>
-                        <p>Lorem ipsum dolor sit amet, consectetur adipisicing elit. Quo aut magni perferendis repellat
-                            rerum assumenda facere.</p>
-                    </div>
-                </div>
-            </div>
-
-            <div class="col-md-6 col-lg-4 col-xs-12">
-                <div class="services-item wow fadeInRight animated" data-wow-delay="0.6s"
-                     style="visibility: visible;-webkit-animation-delay: 0.6s; -moz-animation-delay: 0.6s; animation-delay: 0.6s;">
-                    <div class="icon">
-                        <i class="lni-map"></i>
-                    </div>
-                    <div class="services-content">
-                        <h3><a href="about.html#">Great Features</a></h3>
-                        <p>Lorem ipsum dolor sit amet, consectetur adipisicing elit. Quo aut magni perferendis repellat
-                            rerum assumenda facere.</p>
-                    </div>
-                </div>
-            </div>
-
-            <div class="col-md-6 col-lg-4 col-xs-12">
-                <div class="services-item wow fadeInRight animated" data-wow-delay="0.8s"
-                     style="visibility: visible;-webkit-animation-delay: 0.8s; -moz-animation-delay: 0.8s; animation-delay: 0.8s;">
-                    <div class="icon">
-                        <i class="lni-cog"></i>
-                    </div>
-                    <div class="services-content">
-                        <h3><a href="about.html#">Completely Customizable</a></h3>
-                        <p>Lorem ipsum dolor sit amet, consectetur adipisicing elit. Quo aut magni perferendis repellat
-                            rerum assumenda facere.</p>
-                    </div>
-                </div>
-            </div>
-
-            <div class="col-md-6 col-lg-4 col-xs-12">
-                <div class="services-item wow fadeInRight animated" data-wow-delay="1s"
-                     style="visibility: visible;-webkit-animation-delay: 1s; -moz-animation-delay: 1s; animation-delay: 1s;">
-                    <div class="icon">
-                        <i class="lni-git"></i>
-                    </div>
-                    <div class="services-content">
-                        <h3><a href="about.html#">User Friendly</a></h3>
-                        <p>Lorem ipsum dolor sit amet, consectetur adipisicing elit. Quo aut magni perferendis repellat
-                            rerum assumenda facere.</p>
-                    </div>
-                </div>
-            </div>
-
-            <div class="col-md-6 col-lg-4 col-xs-12">
-                <div class="services-item wow fadeInRight animated" data-wow-delay="1.2s"
-                     style="visibility: visible;-webkit-animation-delay: 1.2s; -moz-animation-delay: 1.2s; animation-delay: 1.2s;">
-                    <div class="icon">
-                        <i class="lni-layout"></i>
-                    </div>
-                    <div class="services-content">
-                        <h3><a href="about.html#">Awesome Layout</a></h3>
-                        <p>Lorem ipsum dolor sit amet, consectetur adipisicing elit. Quo aut magni perferendis repellat
-                            rerum assumenda facere.</p>
-                    </div>
-                </div>
-            </div>
-        </div>
-    </div>
-</section>
-
-
-<?php
-include "footer.php";
-?>
-
-
-<a href="about.html#" class="back-to-top" style="display: none;">
-    <i class="lni-chevron-up"></i>
-</a>
-
-<div id="preloader" style="display: none;">
-    <div class="loader" id="loader-1"></div>
-</div>
-
-
-<script src="./assets/js/jquery-min.js"></script>
-<script src="./assets/js/popper.min.js"></script>
-<script src="./assets/js/bootstrap.min.js"></script>
-<script src="./assets/js/jquery.counterup.min.js"></script>
-<script src="./assets/js/waypoints.min.js"></script>
-<script src="./assets/js/wow.js"></script>
-<script src="./assets/js/owl.carousel.min.js"></script>
-<script src="./assets/js/nivo-lightbox.js"></script>
-<script src="./assets/js/jquery.slicknav.js"></script>
-<script src="./assets/js/main.js"></script>
-<script src="./assets/js/form-validator.min.js"></script>
-<script src="./assets/js/contact-form-script.min.js"></script>
-<script src="./assets/js/summernote.js"></script>
-
-</body>
-</html>
-=======
 <html lang="en" class="gr__preview_uideck_com"><head><meta http-equiv="Content-Type" content="text/html; charset=UTF-8">
   
   
@@ -544,5 +242,4 @@
       <script src="./assets/js/contact-form-script.min.js"></script>
       <script src="./assets/js/summernote.js"></script>
       
-    </body></html>
->>>>>>> 556b016c
+    </body></html>