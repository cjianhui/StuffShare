<!DOCTYPE HTML>
<html>
<footer>
<<<<<<< HEAD

    <section class="footer-Content">
        <div class="container">
            <div class="row">
                <div class="col-lg-3 col-md-6 col-sm-6 col-xs-6 col-mb-12">
                    <div class="widget">
                        <h3 class="block-title">About Us</h3>
                        <div class="textwidget">
                            <p>Lorem ipsum dolor sit amet, consectetur adipiscing elit. Quisque lobortis tincidunt est,
                                et euismod purus suscipit quis. Etiam euismod ornare elementum. Sed ex est, consectetur
                                eget facilisis sed, auctor ut purus.</p>
                        </div>
                    </div>
                </div>
                <div class="col-lg-3 col-md-6 col-sm-6 col-xs-6 col-mb-12">
                    <div class="widget">
                        <h3 class="block-title">Useful Links</h3>
                        <ul class="menu">
                            <li><a href="#">How to Sell Faster</a></li>
                            <li><a href="#">Membership Details</a></li>
                            <li><a href="#">Why Choose</a></li>
                            <li><a href="#">Job Opennings</a></li>
                            <li><a href="#">Using This Platform</a></li>
                        </ul>
                    </div>
                </div>
                <div class="col-lg-3 col-md-6 col-sm-6 col-xs-6 col-mb-12">
                    <div class="widget">
                        <h3 class="block-title">Help &amp; Support</h3>
                        <ul class="menu">
                            <li><a href="#">Live Chat</a></li>
                            <li><a href="#">Privacy Policy</a></li>
                            <li><a href="#">Purchase Protection</a></li>
                            <li><a href="#">Support</a></li>
                            <li><a href="#">Contact us</a></li>
                        </ul>
                    </div>
                </div>
                <div class="col-lg-3 col-md-6 col-sm-6 col-xs-6 col-mb-12">
                    <div class="widget">
                        <h3 class="block-title">Contact Information</h3>
                        <ul class="contact-footer">
                            <li>
                                <strong>Address :</strong><span>1900 Pico Blvd, New York</span>
                            </li>
                            <li>
                                <strong>Phone :</strong><span>+48 123 456 789</span>
                            </li>
                            <li>
                                <strong>E-mail :</strong><span><a href="#">info@example.com</a></span>
                            </li>
                        </ul>
                        <ul class="footer-social">
                            <li><a class="facebook" href="#"><i class="lni-facebook-filled"></i></a></li>
                            <li><a class="twitter" href="#"><i class="lni-twitter-filled"></i></a></li>
                            <li><a class="linkedin" href="#"><i class="lni-linkedin-fill"></i></a></li>
                            <li><a class="google-plus" href="#"><i class="lni-google-plus"></i></a></li>
                        </ul>
                    </div>
                </div>
            </div>
        </div>
    </section>


    <div id="copyright">
        <div class="container">
            <div class="row">
                <div class="col-md-12">
                    <div class="site-info float-left">
                        <p>All copyrights reserved © 2018 - Designed by <a href="https://uideck.com/" rel="nofollow">UIdeck</a>
                        </p>
                    </div>
                </div>
            </div>
        </div>
    </div>

=======
  
  <section class="footer-Content">
    <div class="container">
      <div class="row">
        <div class="col-lg-3 col-md-6 col-sm-6 col-xs-6 col-mb-12">
          <div class="widget">
            <h3 class="block-title">About Us</h3>
            <div class="textwidget">
              <p>Lorem ipsum dolor sit amet, consectetur adipiscing elit. Quisque lobortis tincidunt est, et euismod purus suscipit quis. Etiam euismod ornare elementum. Sed ex est, consectetur eget facilisis sed, auctor ut purus.</p>
            </div>
          </div>
        </div>
        <div class="col-lg-3 col-md-6 col-sm-6 col-xs-6 col-mb-12">
          <div class="widget">
            <h3 class="block-title">Useful Links</h3>
            <ul class="menu">
              <li><a href="#">How to Sell Faster</a></li>
              <li><a href="#">Membership Details</a></li>
              <li><a href="#">Why Choose</a></li>
              <li><a href="#">Job Opennings</a></li>
              <li><a href="#">Using This Platform</a></li>
            </ul>
          </div>
        </div>
        <div class="col-lg-3 col-md-6 col-sm-6 col-xs-6 col-mb-12">
          <div class="widget">
            <h3 class="block-title">Help &amp; Support</h3>
            <ul class="menu">
              <li><a href="#">Live Chat</a></li>
              <li><a href="#">Privacy Policy</a></li>
              <li><a href="#">Purchase Protection</a></li>
              <li><a href="#">Support</a></li>
              <li><a href="#">Contact us</a></li>
            </ul>
          </div>
        </div>
        <div class="col-lg-3 col-md-6 col-sm-6 col-xs-6 col-mb-12">
          <div class="widget">
            <h3 class="block-title">Contact Information</h3>
            <ul class="contact-footer">
              <li>
                <strong>Address :</strong><span>1900 Pico Blvd, New York</span>
              </li>
              <li>
                <strong>Phone :</strong><span>+48 123 456 789</span>
              </li>
              <li>
                <strong>E-mail :</strong><span><a href="#">info@example.com</a></span>
              </li>
            </ul>
            <ul class="footer-social">
              <li><a class="facebook" href="#"><i class="lni-facebook-filled"></i></a></li>
              <li><a class="twitter" href="#"><i class="lni-twitter-filled"></i></a></li>
              <li><a class="linkedin" href="#"><i class="lni-linkedin-fill"></i></a></li>
              <li><a class="google-plus" href="#"><i class="lni-google-plus"></i></a></li>
            </ul>
          </div>
        </div>
      </div>
    </div>
  </section>
  
  
  <div id="copyright">
    <div class="container">
      <div class="row">
        <div class="col-md-12">
          <div class="site-info float-left">
            <p>All copyrights reserved © 2018 - Designed by <a href="https://uideck.com/" rel="nofollow">UIdeck</a></p>
          </div>
        </div>
      </div>
    </div>
  </div>
  
>>>>>>> 556b016c
</footer>

<|MERGE_RESOLUTION|>--- conflicted
+++ resolved
@@ -1,86 +1,6 @@
 <!DOCTYPE HTML>
 <html>
 <footer>
-<<<<<<< HEAD
-
-    <section class="footer-Content">
-        <div class="container">
-            <div class="row">
-                <div class="col-lg-3 col-md-6 col-sm-6 col-xs-6 col-mb-12">
-                    <div class="widget">
-                        <h3 class="block-title">About Us</h3>
-                        <div class="textwidget">
-                            <p>Lorem ipsum dolor sit amet, consectetur adipiscing elit. Quisque lobortis tincidunt est,
-                                et euismod purus suscipit quis. Etiam euismod ornare elementum. Sed ex est, consectetur
-                                eget facilisis sed, auctor ut purus.</p>
-                        </div>
-                    </div>
-                </div>
-                <div class="col-lg-3 col-md-6 col-sm-6 col-xs-6 col-mb-12">
-                    <div class="widget">
-                        <h3 class="block-title">Useful Links</h3>
-                        <ul class="menu">
-                            <li><a href="#">How to Sell Faster</a></li>
-                            <li><a href="#">Membership Details</a></li>
-                            <li><a href="#">Why Choose</a></li>
-                            <li><a href="#">Job Opennings</a></li>
-                            <li><a href="#">Using This Platform</a></li>
-                        </ul>
-                    </div>
-                </div>
-                <div class="col-lg-3 col-md-6 col-sm-6 col-xs-6 col-mb-12">
-                    <div class="widget">
-                        <h3 class="block-title">Help &amp; Support</h3>
-                        <ul class="menu">
-                            <li><a href="#">Live Chat</a></li>
-                            <li><a href="#">Privacy Policy</a></li>
-                            <li><a href="#">Purchase Protection</a></li>
-                            <li><a href="#">Support</a></li>
-                            <li><a href="#">Contact us</a></li>
-                        </ul>
-                    </div>
-                </div>
-                <div class="col-lg-3 col-md-6 col-sm-6 col-xs-6 col-mb-12">
-                    <div class="widget">
-                        <h3 class="block-title">Contact Information</h3>
-                        <ul class="contact-footer">
-                            <li>
-                                <strong>Address :</strong><span>1900 Pico Blvd, New York</span>
-                            </li>
-                            <li>
-                                <strong>Phone :</strong><span>+48 123 456 789</span>
-                            </li>
-                            <li>
-                                <strong>E-mail :</strong><span><a href="#">info@example.com</a></span>
-                            </li>
-                        </ul>
-                        <ul class="footer-social">
-                            <li><a class="facebook" href="#"><i class="lni-facebook-filled"></i></a></li>
-                            <li><a class="twitter" href="#"><i class="lni-twitter-filled"></i></a></li>
-                            <li><a class="linkedin" href="#"><i class="lni-linkedin-fill"></i></a></li>
-                            <li><a class="google-plus" href="#"><i class="lni-google-plus"></i></a></li>
-                        </ul>
-                    </div>
-                </div>
-            </div>
-        </div>
-    </section>
-
-
-    <div id="copyright">
-        <div class="container">
-            <div class="row">
-                <div class="col-md-12">
-                    <div class="site-info float-left">
-                        <p>All copyrights reserved © 2018 - Designed by <a href="https://uideck.com/" rel="nofollow">UIdeck</a>
-                        </p>
-                    </div>
-                </div>
-            </div>
-        </div>
-    </div>
-
-=======
   
   <section class="footer-Content">
     <div class="container">
@@ -156,6 +76,5 @@
     </div>
   </div>
   
->>>>>>> 556b016c
 </footer>
 
