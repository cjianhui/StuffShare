<!DOCTYPE html>
<html lang="en" class="gr__preview_uideck_com">
<head>
    <meta http-equiv="Content-Type" content="text/html; charset=UTF-8">


    <meta name="viewport" content="width=device-width, initial-scale=1, shrink-to-fit=no">

    <link rel="stylesheet" type="text/css" href="./assets/css/bootstrap.min.css">

    <link rel="stylesheet" type="text/css" href="./assets/css/line-icons.css">

    <link rel="stylesheet" type="text/css" href="./assets/css/slicknav.css">

    <link rel="stylesheet" type="text/css" href="./assets/css/nivo-lightbox.css">

    <link rel="stylesheet" type="text/css" href="./assets/css/animate.css">

    <link rel="stylesheet" type="text/css" href="./assets/css/owl.carousel.css">

    <link rel="stylesheet" type="text/css" href="./assets/css/main.css">

    <link rel="stylesheet" type="text/css" href="./assets/css/responsive.css">
    <link rel="stylesheet" id="colors" href="./assets/css/green.css" type="text/css">
</head>
<body data-gr-c-s-loaded="true">

<?php
session_start();
$_SESSION['current_page'] = $_SERVER['REQUEST_URI'];
include "connect.php";
if (!isset($_SESSION['key'])) {
  header("Location: ./login.php");
}

$uname = $_SESSION['key'];
$input_user = pg_escape_string($connection, $_GET['user']);


$find_user = "SELECT full_name FROM account WHERE username='$input_user'";
$result = pg_query($connection, $find_user);

if (pg_num_rows($result) == 0) {
  header("Location: ./user_listings.php?show=" . $_GET['show'] . "&user=" . $_SESSION['key']);
}

$full_name = pg_fetch_assoc($result)['full_name'];

if ($uname == $input_user) {
  $is_owner = true;
} else {
  $is_owner = false;
  $uname = $input_user;
};

include "header.php";
?>

<?php
if ($_SERVER['REQUEST_METHOD'] === 'POST') {
  $delete_item = "DELETE FROM item WHERE item_id=" . $_POST['delete_id'];
  $delete = pg_query($connection, $delete_item);

  if ($delete) {
    $flash = "<div class='alert alert-success text-center' role='alert'>Deletion successful!</div>";
  } else {
    $flash = "<div class='alert alert-danger text-center' role='alert'>Unable to delete item!</div>";
  }
}
?>


<div class="page-header" style="background: url(assets/img/banner1.jpg);">
    <div class="container">
        <div class="row">
            <div class="col-md-12">
                <div class="breadcrumb-wrapper">
                    <h2 class="product-title"><?= $is_owner ? "My" : $full_name ?> Listings</h2>
                    <ol class="breadcrumb">
                        <li>Home /</li>
                        <li class="current"><?= $is_owner ? "My" : $full_name ?> Listings</li>
                    </ol>
                </div>
            </div>
        </div>
    </div>
</div>

<div id="content" class="section-padding">
    <div class="container">
        <div class="row">

          <?php
          include "user_sidebar.php";
          ?>

            <div class="col-sm-12 col-md-8 col-lg-9">
                <div style="width:950px">
                    <div class="inner-box">
                      <?= $flash ?>
                        <div class="dashboard-box">
                            <h2 class="dashbord-title"><?= $is_owner ? "My" : $full_name ?> Listings</h2>
                        </div>
                        <div class="dashboard-wrapper">
                            <nav class="nav-table">
                              <?php
                              $time_now = date('Y/m/d H:i:s');
                              $query = "SELECT item_id FROM item WHERE username='$uname'";
                              $all_ids = pg_fetch_all(pg_query($connection, $query));
                              $all_count = $all_ids ? count($all_ids) : 0;

                              $query = "SELECT item_id FROM item WHERE username='$uname' AND bid_end >'$time_now'";
                              $active_ids = pg_fetch_all(pg_query($connection, $query));
                              $active_count = $active_ids ? count($active_ids) : 0;

                              $query = "SELECT DISTINCT i.item_id FROM item i " .
                                "WHERE i.username='$uname' AND i.bid_end <'$time_now' AND i.highest_bid_id IS NULL";
                              $closed_ids = pg_fetch_all(pg_query($connection, $query));
                              $closed_count = $closed_ids ? count($closed_ids) : 0;

                              $query = "SELECT DISTINCT i.item_id FROM item i " .
                                "WHERE i.username='$uname' AND i.bid_end <'$time_now' AND i.highest_bid_id IS NOT NULL";
                              $rented_ids = pg_fetch_all(pg_query($connection, $query));
                              $rented_count = $rented_ids ? count($rented_ids) : 0;
                              ?>

                                <ul>
                                    <li <?= empty($_GET['show']) ? " class=\"active\"" : "" ?>><a
                                                href="user_listings.php?user=<?= $uname ?>">All Listings
                                            (<?= $all_count ?>) </a></li>
                                    <li <?= $_GET['show'] == "active" ? " class=\"active\"" : "" ?>><a
                                                href="user_listings.php?show=active&user=<?= $uname ?>">Active
                                            (<?= $active_count ?>) </a>
                                    </li>
                                    <li <?= $_GET['show'] == "closed" ? " class=\"active\"" : "" ?>><a
                                                href="user_listings.php?show=closed&user=<?= $uname ?>">Closed
                                            (<?= $closed_count ?>) </a>
                                    </li>
                                    <li <?= $_GET['show'] == "rented" ? " class=\"active\"" : "" ?>><a
                                                href="user_listings.php?show=rented&user=<?= $uname ?>">Rented
                                            (<?= $rented_count ?>) </a>
                                    </li>
                                </ul>
                            </nav>
                            <table class="table dashboardtable tablemyads">
                                <thead>
                                <tr>
                                    <th>Photo</th>
                                    <th>Title</th>
                                    <th>Category</th>
                                    <th>Ad Status</th>
                                    <th>Price</th>
                                    <th>Bidders</th>
                                    <th style="padding-left: 40px">Action</th>
                                  <?php if ($is_owner) { ?>
                                      <th>Highest Bidder</th>
                                  <?php } ?>
                                </tr>
                                </thead>
                                <tbody>
                                <tr data-category="active">
                                  <?php

                                  switch ($_GET['show']) {
                                    case "active":
                                      $target_ids = array_map('current', $active_ids);
                                      break;
                                    case "closed":
                                      $target_ids = array_map('current', $closed_ids);
                                      break;
                                    case "rented":
                                      $target_ids = array_map('current', $rented_ids);
                                      break;
                                    default:
                                      $target_ids = array_map('current', $all_ids);
                                  }

                                  $query = "SELECT i.img_src, i.item_name, i.type, i.start_price, i.item_id, i.bid_end, COUNT(b.bid_id) as bidders, b1.bid_amount as highest_bid, b1.username as highest_bidder " .
                                    "FROM item i LEFT OUTER JOIN bid b on i.item_id=b.item_id LEFT OUTER JOIN bid b1 on i.highest_bid_id=b1.bid_id " .
                                    "WHERE i.item_id in (" . implode(",", $target_ids) . ") " .
                                    "GROUP BY i.img_src, i.item_name, i.type, i.start_price, i.item_id, b1.username, b1.bid_amount " .
                                    "ORDER BY i.time_created";
<<<<<<< HEAD
                                  #echo $query;
=======
>>>>>>> a2e575b7

                                  $result = pg_query($connection, $query);

                                  for ($i = 0; $i < pg_num_rows($result); $i++) {
                                  $row = pg_fetch_assoc($result);
                                  $row['bidders'] = $row['bidders'] ? $row['bidders'] : 0;
                                  ?>
                                    <td class="photo"><img class="img-fluid"
                                                           src="./assets/img/items/<?= $row['img_src'] ?>" alt=""></td>
                                    <td data-title="Title">
                                        <h3><?= $row['item_name'] ?></h3>
                                    </td>
                                    <td data-title="Category"><span class="adcategories"><?= $row['type'] ?></span></td>
                                    <td data-title="Ad Status">
                                      <?php

                                      if (date('Y/m/d H:i:s', strtotime($row['bid_end'])) > $time_now) {
                                        echo "<span class=\"adstatus adstatussold\">active</span>";
                                      } elseif ($row['bidders'] == 0) {
                                        echo "<span class=\"adstatus adstatusdeleted\">closed</span>";
                                      } else {
                                        echo "<span class=\"adstatus adstatusactive\">rented</span>";
                                      }
                                      ?>

                                    </td>
                                    <td data-title="Price">
                                        <h3>
                                            $<?= ($row['highest_bid'] > $row['start_price']) ? $row['highest_bid'] : $row['start_price'] ?></h3>
                                    </td>
                                    <td data-title="Bidders">
                                        <h3><?= $row['bidders'] ?></h3>
                                    </td>
                                    <td data-title="Action">
                                        <div class="btns-actions">
                                            <a class="btn-action btn-view" title="View Listing"
                                               href="./listing_detail.php?id=<?= $row['item_id']; ?>"><i
                                                        class="lni-eye"></i></a>

                                          <?php
                                          if ((date('Y/m/d H:i:s', strtotime($row['bid_end'])) > $time_now) && $is_owner) {
                                            ?>
                                              <form method="POST" action="user_listings.php?show=<?= $_GET['show'] ?>">
                                                  <input type="hidden" name="delete_id" value="<?= $row['item_id'] ?>"/>
                                                  <button class="btn-action btn-delete lni-trash shadow-none"
                                                          style="border-style: none; cursor: pointer"
                                                          title="Delete Listing"></button>

                                              </form>
                                          <?php } ?>

                                        </div>
                                    </td>
                                  <?php if ($is_owner) { ?>

                                      <td data-title="Highest">
<<<<<<< HEAD
                                          <?php if (isset($row['highest_bidder'])) {
                                              ?>
                                              <!-- User Contact Information Modal -->
                                              <div class="modal fade" id="bidwinner<?php echo $i;?>" tabindex="-1" role="dialog" aria-labelledby="myModalLabel"
                                                   aria-hidden="true">
                                                  <?php
                                                  $winner_username = pg_escape_string($row['highest_bidder']);
                                                  $query = "SELECT full_name, email, phone FROM account where username='" . $winner_username . "'";
                                                  $query_result = pg_query($connection, $query) or die('Query unsuccessful:' . pg_last_error());
                                                  $details = pg_fetch_assoc($query_result);

                                                  ?>
                                                  <div class="modal-dialog h-100 d-flex flex-column justify-content-center my-0" role="document">
                                                      <div class="modal-content">
                                                          <div class="modal-header text-center">
                                                              <span class="modal-title w-100 font-weight-bold" style="font-size: larger">Contact Information</span>
                                                              <button type="button" class="close" data-dismiss="modal" aria-label="Close">
                                                                  <span aria-hidden="true">&times;</span>
                                                              </button>
                                                          </div>

                                                          <div class="modal-body mx-3">
                                                              <div class="form-group">
                                                                  <div class="input-icon">
                                                                      <i class="lni-user">
                                                                      </i>
                                                                      <label class="control-label">Name</label>
                                                                      <input type="text" id="username" name="username" class="form-control"
                                                                             value="<?php echo $details['full_name']?>" readonly>
                                                                  </div>
                                                              </div>
                                                              <div class="form-group">
                                                                  <div class="input-icon">
                                                                      <i class="lni-envelope">
                                                                      </i>
                                                                      <label class="control-label">Email</label>
                                                                      <input type="text" class="form-control"
                                                                             value="<?php echo $details['email']?>" readonly>
                                                                  </div>
                                                              </div>
                                                              <div class="form-group">
                                                                  <div class="input-icon">
                                                                      <i class="lni-phone">
                                                                      </i>
                                                                      <label class="control-label">Phone</label>
                                                                      <input type="text" class="form-control"
                                                                             value="<?php echo $details['phone']?>" readonly>
                                                                  </div>
                                                              </div>
                                                          </div>
                                                      </div>
                                                  </div>
                                              </div>

                                           <span style="margin-left: -5px" class="tg-btn" data-toggle="modal" data-target="#bidwinner<?php echo $i;?>">
                                                  <i class="lni-phone-handset"></i><?= $row['highest_bidder'] ?></span>
                                          <?php } ?>
=======
                                          <h3><?= $row['highest_bidder'] ? $row['highest_bidder'] : "No bidders!" ?></h3>
>>>>>>> a2e575b7
                                      </td>
                                  <?php } ?>
                                </tr>
                                <?php } ?>
                                </tr>
                                </tbody>
                            </table>
                        </div>
                    </div>
                </div>
            </div>
        </div>
    </div>
</div>


<?php
include "footer.php";
?>


<a href="/user_bids.html#" class="back-to-top" style="display: none;">
    <i class="lni-chevron-up"></i>
</a>

<div id="preloader" style="display: none;">
    <div class="loader" id="loader-1"></div>
</div>


<script src="./assets/js/jquery-min.js"></script>
<script src="./assets/js/popper.min.js"></script>
<script src="./assets/js/bootstrap.min.js"></script>
<script src="./assets/js/jquery.counterup.min.js"></script>
<script src="./assets/js/waypoints.min.js"></script>
<script src="./assets/js/wow.js"></script>
<script src="./assets/js/owl.carousel.min.js"></script>
<script src="./assets/js/nivo-lightbox.js"></script>
<script src="./assets/js/jquery.slicknav.js"></script>
<script src="./assets/js/main.js"></script>
<script src="./assets/js/form-validator.min.js"></script>
<script src="./assets/js/contact-form-script.min.js"></script>
</body>
</html><|MERGE_RESOLUTION|>--- conflicted
+++ resolved
@@ -86,6 +86,7 @@
     </div>
 </div>
 
+
 <div id="content" class="section-padding">
     <div class="container">
         <div class="row">
@@ -95,7 +96,7 @@
           ?>
 
             <div class="col-sm-12 col-md-8 col-lg-9">
-                <div style="width:950px">
+                <div class="page-content">
                     <div class="inner-box">
                       <?= $flash ?>
                         <div class="dashboard-box">
@@ -104,6 +105,7 @@
                         <div class="dashboard-wrapper">
                             <nav class="nav-table">
                               <?php
+                              date_default_timezone_set('Asia/Singapore');
                               $time_now = date('Y/m/d H:i:s');
                               $query = "SELECT item_id FROM item WHERE username='$uname'";
                               $all_ids = pg_fetch_all(pg_query($connection, $query));
@@ -125,18 +127,18 @@
                               ?>
 
                                 <ul>
-                                    <li <?= empty($_GET['show']) ? " class=\"active\"" : "" ?>><a
+                                    <li<?= empty($_GET['show']) ? " class=\"active\"" : "" ?>><a
                                                 href="user_listings.php?user=<?= $uname ?>">All Listings
                                             (<?= $all_count ?>) </a></li>
-                                    <li <?= $_GET['show'] == "active" ? " class=\"active\"" : "" ?>><a
+                                    <li<?= $_GET['show'] == "active" ? " class=\"active\"" : "" ?>><a
                                                 href="user_listings.php?show=active&user=<?= $uname ?>">Active
                                             (<?= $active_count ?>) </a>
                                     </li>
-                                    <li <?= $_GET['show'] == "closed" ? " class=\"active\"" : "" ?>><a
+                                    <li<?= $_GET['show'] == "closed" ? " class=\"active\"" : "" ?>><a
                                                 href="user_listings.php?show=closed&user=<?= $uname ?>">Closed
                                             (<?= $closed_count ?>) </a>
                                     </li>
-                                    <li <?= $_GET['show'] == "rented" ? " class=\"active\"" : "" ?>><a
+                                    <li<?= $_GET['show'] == "rented" ? " class=\"active\"" : "" ?>><a
                                                 href="user_listings.php?show=rented&user=<?= $uname ?>">Rented
                                             (<?= $rented_count ?>) </a>
                                     </li>
@@ -180,10 +182,6 @@
                                     "WHERE i.item_id in (" . implode(",", $target_ids) . ") " .
                                     "GROUP BY i.img_src, i.item_name, i.type, i.start_price, i.item_id, b1.username, b1.bid_amount " .
                                     "ORDER BY i.time_created";
-<<<<<<< HEAD
-                                  #echo $query;
-=======
->>>>>>> a2e575b7
 
                                   $result = pg_query($connection, $query);
 
@@ -240,7 +238,6 @@
                                   <?php if ($is_owner) { ?>
 
                                       <td data-title="Highest">
-<<<<<<< HEAD
                                           <?php if (isset($row['highest_bidder'])) {
                                               ?>
                                               <!-- User Contact Information Modal -->
@@ -298,9 +295,6 @@
                                            <span style="margin-left: -5px" class="tg-btn" data-toggle="modal" data-target="#bidwinner<?php echo $i;?>">
                                                   <i class="lni-phone-handset"></i><?= $row['highest_bidder'] ?></span>
                                           <?php } ?>
-=======
-                                          <h3><?= $row['highest_bidder'] ? $row['highest_bidder'] : "No bidders!" ?></h3>
->>>>>>> a2e575b7
                                       </td>
                                   <?php } ?>
                                 </tr>
@@ -315,6 +309,7 @@
         </div>
     </div>
 </div>
+</div>
 
 
 <?php
