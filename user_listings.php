--- conflicted
+++ resolved
@@ -70,70 +70,6 @@
                       $query = "SELECT * FROM item WHERE username='$uname'";
                       $result = pg_query($connection,$query);
                     ?>
-<<<<<<< HEAD
-                    <ul>
-                      <li class="active"><a href="/user_bids.html#">All Listings (<?php echo pg_num_rows($result)?>) </a></li>
-                      <li><a href="/user_bids.html#">Published (88)</a></li>
-                      <li><a href="/user_bids.html#">Featured (12)</a></li>
-                      <li><a href="/user_bids.html#">Sold (02)</a></li>
-                      <li><a href="/user_bids.html#">Active (42)</a></li>
-                      <li><a href="/user_bids.html#">Expired (01)</a></li>
-                    </ul>
-                  </nav>
-                  <table class="table dashboardtable tablemyads">
-                    <thead>
-                      <tr>
-                        <th>
-                          <span class="checkbox">
-                            <input id="checkedall" type="checkbox" name="myads" value="checkall">
-                            <label for="checkedall"></label>
-                          </span>
-                        </th>
-                        <th>Photo</th>
-                        <th>Title</th>
-                        <th>Category</th>
-                        <th>Ad Status</th>
-                        <th>Price</th>
-                        <th>Action</th>
-                      </tr>
-                    </thead>
-                    <tbody>
-                      <tr data-category="active">
-                        <!-- <td>
-                          <span class="checkbox">
-                            <input id="adone" type="checkbox" name="myads" value="myadone">
-                            <label for="adone"></label>
-                          </span>
-                        </td> -->
-                        <?php
-                          $query = "SELECT * FROM item WHERE username='$uname' ORDER BY time_created DESC LIMIT 5";
-                          $result = pg_query($connection,$query);
-                          for ($i=0; $i<min(5, pg_num_rows($result)); $i++) {
-                            $row = pg_fetch_row($result); 
-                            ?>
-                            <td class="photo"><img class="img-fluid" src="./assets/img/items/<?php echo $row[8] ?>" alt=""></td>
-                            <td data-title="Title">
-                              <h3><?php echo $row[1] ?></h3>
-                              <span>Ad ID: ng3D5hAMHPajQrM</span>
-                            </td>
-                            <td data-title="Category"><span class="adcategories"><?php echo $row[6] ?></span></td>
-                            <td data-title="Ad Status"><span class="adstatus adstatusactive">active</span></td>
-                            <td data-title="Price">
-                              <h3><?php echo $row[3] ?>$</h3>
-                            </td>
-                            <td data-title="Action">
-                              <div class="btns-actions">
-                                <a class="btn-action btn-view" href="/user_bids.html#"><i class="lni-eye"></i></a>
-                                <a class="btn-action btn-edit" href="/user_bids.html#"><i class="lni-pencil"></i></a>
-                                <a class="btn-action btn-delete" href="/user_bids.html#"><i class="lni-trash"></i></a>
-                              </div>
-                            </td>
-                          </tr>
-                        <?php } ?>
-                      </tr>
-                    </tbody>
-                  </table>
-=======
                     
                     <div class="col-sm-12 col-md-8 col-lg-9">
                         <div class="page-content">
@@ -441,7 +377,6 @@
                             </div>
                         </div>
                     </div>
->>>>>>> 89b60cbe
                 </div>
               </div>
             </div>
