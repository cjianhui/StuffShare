--- conflicted
+++ resolved
@@ -4,25 +4,24 @@
     <meta http-equiv="Content-Type" content="text/html; charset=UTF-8">
 
 
-    <meta name="viewport" content="width=device-width, initial-scale=1, shrink-to-fit=no">
+<meta name="viewport" content="width=device-width, initial-scale=1, shrink-to-fit=no">
 
-    <link rel="stylesheet" type="text/css" href="./assets/css/bootstrap.min.css">
+<link rel="stylesheet" type="text/css" href="./assets/css/bootstrap.min.css">
 
-    <link rel="stylesheet" type="text/css" href="./assets/css/line-icons.css">
+<link rel="stylesheet" type="text/css" href="./assets/css/line-icons.css">
 
-    <link rel="stylesheet" type="text/css" href="./assets/css/slicknav.css">
+<link rel="stylesheet" type="text/css" href="./assets/css/slicknav.css">
 
-    <link rel="stylesheet" type="text/css" href="./assets/css/nivo-lightbox.css">
+<link rel="stylesheet" type="text/css" href="./assets/css/nivo-lightbox.css">
 
-    <link rel="stylesheet" type="text/css" href="./assets/css/animate.css">
+<link rel="stylesheet" type="text/css" href="./assets/css/animate.css">
 
-    <link rel="stylesheet" type="text/css" href="./assets/css/owl.carousel.css">
+<link rel="stylesheet" type="text/css" href="./assets/css/owl.carousel.css">
 
-    <link rel="stylesheet" type="text/css" href="./assets/css/main.css">
+<link rel="stylesheet" type="text/css" href="./assets/css/main.css">
 
-    <link rel="stylesheet" type="text/css" href="./assets/css/responsive.css">
-    <link rel="stylesheet" id="colors" href="./assets/css/green.css" type="text/css">
-</head>
+<link rel="stylesheet" type="text/css" href="./assets/css/responsive.css">
+<link rel="stylesheet" id="colors" href="./assets/css/green.css" type="text/css"></head>
 
 <?php
 session_start();
@@ -100,7 +99,6 @@
 <?php echo $message ?>
 
 <div id="content" class="section-padding">
-<<<<<<< HEAD
     <div class="container">
         <div class="row">
 
@@ -141,45 +139,6 @@
             </div>
         </div>
     </div>
-=======
-<div class="container">
-<div class="row">
-
- <?php
- include "user_sidebar.php";
-?>
-
-<div class="col-xs-12 col-sm-12 col-md-12 col-lg-5">
-<div class="inner-box">
-<div class="tg-contactdetail">
-<div class="dashboard-box">
-<h2 class="dashbord-title">User Details</h2>
-</div>
-<?php 
-    $uname = $_SESSION['key'];
-    $query = "SELECT * FROM account WHERE username='$uname'";
-    $result = pg_query($connection,$query);
-    $row = pg_fetch_row($result); 
-?>
-<form class="dashboard-wrapper">
-<div class="form-group mb-3">
-<label class="control-label">Name: <?php echo $row[3]; ?></label>
-</div>
-<div class="form-group mb-3">
-<label class="control-label">Email: <?php echo $row[5]; ?></label>
-</div>
-<div class="form-group mb-3">
-<label class="control-label">Phone: <?php echo $row[4]; ?></label>
-</div>
-</div>
-</div>
-</div>
-</div>
-</div>
-</div>
-</div>
-</div>
->>>>>>> 0f1a2835
 </div>
 
 
