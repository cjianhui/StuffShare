--- conflicted
+++ resolved
@@ -1,128 +1,6 @@
 <!DOCTYPE HTML>
 <html>
 <head>
-<<<<<<< HEAD
-    <title>StuffShare - Together We Have More</title>
-<body data-gr-c-s-loaded="true">
-
-<header id="header-wrap">
-
-    <nav class="navbar navbar-expand-lg fixed-top scrolling-navbar">
-        <div class="container">
-
-            <?php
-                $current_page = $_SERVER['REQUEST_URI'];
-                if (isset($_SESSION['key'])) {
-                    $username = pg_escape_string($connection, $_SESSION['key']);
-                }
-            ?>
-
-            <div class="navbar-header">
-                <div class="slicknav_menu">
-                    <liner aria-haspopup="true" tabindex="0" class="slicknav_btn slicknav_collapsed" style=""><span
-                                class="slicknav_menutxt"></span><span class="slicknav_icon slicknav_no-text"><span
-                                    class="slicknav_icon-bar"></span><span class="slicknav_icon-bar"></span><span
-                                    class="slicknav_icon-bar"></span></span></liner>
-                    <ul class="slicknav_nav slicknav_hidden" style="display: none;" aria-hidden="true" role="menu">
-                        <li>
-                            <a class="<?php echo($current_page == "/stuffshare/index.php" ? "active" : "") ?> "
-                               href="./index.php" role="menuitem" tabindex="-1">Home</a>
-                        </li>
-                        <li>
-                            <a class="<?php echo($current_page == "/stuffshare/listings.php" ? "active" : "") ?> "
-                               href="./listings.php" role="menuitem" tabindex="-1">Listings</a>
-                        </li>
-                        <li>
-                            <a class="<?php echo($current_page == "/stuffshare/about.php" ? "active" : "") ?> "
-                               href="./about.php" role="menuitem" tabindex="-1">About Us</a>
-                        </li>
-                        <li>
-                            <a class="<?php echo($current_page == "/stuffshare/contact.html" ? "active" : "") ?> "
-                               href="./contact.html" role="menuitem" tabindex="-1">Contact Us</a>
-                        </li>
-                        <li class="slicknav_collapsed slicknav_parent">
-                            <liner role="menuitem" aria-haspopup="true" tabindex="-1" class="slicknav_item slicknav_row"
-                                   style="">
-                                <a tabindex="-1">My Account</a>
-                                <span class="slicknav_arrow"><i class="lni-chevron-right"></i></span></liner>
-                            <ul class="dropdown slicknav_hidden" role="menu" style="display: none;" aria-hidden="true">
-                                <li><a href="./user_home.php" role="menuitem" tabindex="-1"><i class="lni-home"></i>
-                                        Account Home</a></li>
-                                <li><a href="./user_listings.php" role="menuitem" tabindex="-1"><i
-                                                class="lni-wallet"></i> My Listings</a></li>
-                                <li><a href="./user_bids.php" role="menuitem" tabindex="-1"><i class="lni-heart"></i> My
-                                        Bids</a></li>
-                                <li><a href="./user_bid_offers.php" role="menuitem" tabindex="-1"><i
-                                                class="lni-envelope"></i> My Offers</a></li>
-                                <li><a href="./login.php" role="menuitem" tabindex="-1"><i class="lni-lock"></i> Log In</a>
-                                </li>
-                                <li><a href="./signup.php" role="menuitem" tabindex="-1"><i class="lni-user"></i> Signup</a>
-                                </li>
-                                <li><a href="./logout.php" role="menuitem" tabindex="-1"><i class="lni-enter"></i> Log Out</a>
-                                </li>
-                            </ul>
-                        </li>
-                    </ul>
-                </div>
-                <button class="navbar-toggler" type="button" data-toggle="collapse" data-target="#main-navbar"
-                        aria-controls="main-navbar" aria-expanded="false" aria-label="Toggle navigation">
-                    <span class="navbar-toggler-icon"></span>
-                    <span class="lni-menu"></span>
-                    <span class="lni-menu"></span>
-                    <span class="lni-menu"></span>
-                </button>
-                <a href="./index.php" class="navbar-brand"><img src="./assets/img/logo.png" alt=""></a>
-            </div>
-            <div class="collapse navbar-collapse" id="main-navbar">
-                <ul class="navbar-nav mr-auto">
-
-                    <li class="nav-item <?php echo($current_page == "/stuffshare/index.php" ? "active" : ""); ?>">
-                        <a class="nav-link" href="./index.php">
-                            Home
-                        </a>
-                    </li>
-                    <li class="nav-item <?php echo($current_page == "/stuffshare/listings.php" ? "active" : ""); ?>">
-                        <a class="nav-link" href="./listings.php">
-                            Listings
-                        </a>
-                    </li>
-                    <li class="nav-item <?php echo($current_page == "/stuffshare/about.php" ? "active" : ""); ?>">
-                        <a class="nav-link" href="./about.php">
-                            About
-                        </a>
-                    </li>
-                    <li class="nav-item <?php echo($current_page == "/stuffshare/contact.html" ? "active" : ""); ?>">
-                        <a class="nav-link" href="./contact.html">
-                            Contact
-                        </a>
-                    </li>
-                </ul>
-                <ul class="sign-in">
-                    <li class="nav-item dropdown">
-                        <a class="nav-link dropdown-toggle" href="#" data-toggle="dropdown" aria-haspopup="true"
-                           aria-expanded="false"><i class="lni-user"></i><?php echo ($username ? $username : " My Account")?></a>
-                        <div class="dropdown-menu">
-                            <a class="dropdown-item" href="./user_home.php"><i class="lni-home"></i> Account Home</a>
-                            <a class="dropdown-item" href="./user_listings.php"><i class="lni-wallet"></i> My
-                                Listings</a>
-                            <a class="dropdown-item" href="./user_bids.php"><i class="lni-heart"></i> My Bids</a>
-                            <a class="dropdown-item" href="./user_bid_offers.php"><i class="lni-envelope"></i> My Offers</a>
-                            <a class="dropdown-item" href="./login.php"><i class="lni-lock"></i> Log In</a>
-                            <a class="dropdown-item" href="./signup.php"><i class="lni-user"></i> Signup</a>
-                            <a class="dropdown-item" href="./logout.php"><i class="lni-enter"></i> Log Out</a>
-                        </div>
-                    </li>
-                </ul>
-                <a class="tg-btn" href="./list_item.php">
-                    <i class="lni-pencil-alt"></i> List An Item
-                </a>
-            </div>
-        </div>
-
-
-    </nav>
-    </header>
-=======
   <title>StuffShare - Together We Have More</title>
   <body data-gr-c-s-loaded="true">
     
@@ -210,5 +88,4 @@
         
         
       </nav>
-    </head>
->>>>>>> 556b016c
+    </head>